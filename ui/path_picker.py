import os
import logging

from list_ui_base import BaseListBackgroundableUIElement, to_be_foreground
from menu import Menu, MenuExitException
from printer import Printer

class PathPicker(BaseListBackgroundableUIElement):
    path_chosen = None

    def __init__(self, path, i, o, callback = None, display_hidden = False, current_dot = False, prev_dot = True, scrolling=True, **kwargs):
        """Initialises the Menu object.

        Args:

            * ``path``: a path to start from.
            * ``i``, ``o``: input&output device objects.

        Kwargs:

            * ``callback``: if set, FilePickerMenu will call the callback with path as first argument upon selecting path, instead of exiting.
            * ``current_dot``: if set, FilePickerMenu will show '.' path.
            * ``prev_dot``: if set, FilePickerMenu will show '..' path.
            * ``display_hidden``: if set, FilePickerMenu displays hidden files.

        """
        BaseListBackgroundableUIElement.__init__(self, [], i, o, entry_height=1, scrolling=True, append_exit=False)
        if not os.path.isdir(path):
             raise ValueError("PathPicker path has to be a directory!")
        self.display_hidden = display_hidden
        self.callback = callback
        self.current_dot = current_dot
        self.prev_dot = prev_dot
<<<<<<< HEAD
        self._in_background = Event()
        self.set_contents([]) #Method inherited from Menu and needs an argument, but context is not right
        self.generate_keymap()
        self.menu_pointers = {}
        self.scrolling={"enabled":scrolling,       
                        "current_finished":False,  
                        "current_scrollable":False,
                        "counter":0,               
                        "pointer":0}               

    def activate(self):
        """ A method which is called when menu needs to start operating. Is blocking, sets up input&output devices, renders the menu and waits until self.in_background is False, while menu callbacks are executed from the input device thread."""
        logging.info("{0} activated".format(self.name))    
        self.o.cursor()
        self.to_foreground() 
        while self.in_background: #All the work is done in input callbacks
            sleep(0.1)
            self.scroll()
        self.o.noCursor()
        logging.debug(self.name+" exited")
=======
        self.set_path(os.path.normpath(path))
        self.update_keymap()

    def get_return_value(self):
>>>>>>> ddad30a7
        return self.path_chosen

    @to_be_foreground
    def select_entry(self):
        """
        |Is typically used as a callback from input event processing thread.
        |After callback's execution is finished, sets the keymap again and refreshes the screen.
        |If menu has no elements, exits the menu.
        |If MenuExitException is returned from the callback, exits menu, too."""
        logging.debug("element selected")
        if len(self.contents) > 0:
            self.to_background()
            self.contents[self.pointer][1]()
            self.to_foreground()
            if self.path_chosen:
                self.deactivate()
            else:
                self.to_foreground()

    def update_keymap(self):
        """Updates the keymap."""
        self.keymap.update({
            "KEY_RIGHT":lambda: self.options_menu(),
            "KEY_LEFT": lambda: self.go_back()
        })

    def go_back(self):
        if self.path == '/':
            self.deactivate()
            return
        parent_path = os.path.split(self.path)[0]
        self.goto_dir(parent_path)

    def set_path(self, path):
        self.path = path
        self.name = "PathPicker-{}".format(self.path)
        contents = []
        self.pointer = 0
        if self.path != '/':
            if self.current_dot or self.prev_dot:
                dot_path = os.path.join(self.path, '.')
                if self.current_dot: contents.append(['.', lambda: self.goto_dir(dot_path)])
                if self.prev_dot: contents.append(['..', lambda: self.goto_dir(dot_path+'.')])
        path_contents = os.listdir(self.path)
        files = []
        dirs = []
        for item in path_contents:
            full_path = os.path.join(self.path, item)
            if os.path.isdir(full_path):
                if not self.display_hidden or not item.startswith('.'):
                    dirs.append(item)
            else:
                if not self.display_hidden or not item.startswith('.'):
                    files.append(item)
        dirs.sort()
        files.sort()
        for dir in dirs:
            full_path = os.path.join(self.path, dir)
            contents.append([dir, lambda x=full_path: self.goto_dir(x)])
        for file in files:
            full_path = os.path.join(self.path, file)
            contents.append([file, lambda x=full_path: self.select_path(x)])
        self.set_contents(contents)

    @to_be_foreground
    def options_menu(self):
        self.to_background()
        current_item = self.contents[self.pointer][0]
        full_path = os.path.join(self.path, current_item)
        contents = [["Select path",lambda x=full_path: self.option_select(x)],
                    ["See full name",lambda x=full_path: Printer(current_item, self.i, self.o)],
                    ["See full path",lambda x=full_path: Printer(x, self.i, self.o)],
                    ["Exit PathPicker", self.option_exit]]
        Menu(contents, self.i, self.o).activate()
        self.o.cursor()
        if self.in_background:
            self.to_foreground()

    def option_exit(self):
        self.deactivate()
        raise MenuExitException #Menu needs to exit when PathPicker exits. It doesn't, of course, as it's in the main loop, so the app's left hanging.
        #One of the reasons MenuExitExceptions are there.

    def option_select(self, path):
        path = os.path.normpath(path)
        if self.callback is None:
            self.select_path(path)
            self.deactivate()
            raise MenuExitException
        else:
            self.callback(path)
            raise MenuExitException

    #@to_be_foreground
    def goto_dir(self, dir):
        self.menu_pointers[self.path] = self.pointer
        dir = os.path.normpath(dir)
<<<<<<< HEAD
        self.path = dir
        self.name = "PathPicker-{}".format(self.path)
        self.set_contents([])
        if self.path in self.menu_pointers:
            pointer = self.menu_pointers[self.path]
            #If parent directory changed contents while we were browsing child directory, the count will be different
            #So, a quick check
            if pointer >= len(self._contents):
                self.pointer = len(self._contents)-1
            else:
                self.pointer = pointer
        else:
            self.pointer = 0
=======
        self.set_path(dir)
>>>>>>> ddad30a7
        self.refresh()

    #@to_be_foreground
    def select_path(self, path):
        path = os.path.normpath(path)
        if self.callback is not None:
            self.to_background()
            current_item = self.contents[self.pointer][0]
            full_path = os.path.join(self.path, current_item)
            self.callback(full_path)
            self.to_foreground()
        else:
            self.path_chosen = path<|MERGE_RESOLUTION|>--- conflicted
+++ resolved
@@ -31,33 +31,11 @@
         self.callback = callback
         self.current_dot = current_dot
         self.prev_dot = prev_dot
-<<<<<<< HEAD
-        self._in_background = Event()
-        self.set_contents([]) #Method inherited from Menu and needs an argument, but context is not right
-        self.generate_keymap()
         self.menu_pointers = {}
-        self.scrolling={"enabled":scrolling,       
-                        "current_finished":False,  
-                        "current_scrollable":False,
-                        "counter":0,               
-                        "pointer":0}               
-
-    def activate(self):
-        """ A method which is called when menu needs to start operating. Is blocking, sets up input&output devices, renders the menu and waits until self.in_background is False, while menu callbacks are executed from the input device thread."""
-        logging.info("{0} activated".format(self.name))    
-        self.o.cursor()
-        self.to_foreground() 
-        while self.in_background: #All the work is done in input callbacks
-            sleep(0.1)
-            self.scroll()
-        self.o.noCursor()
-        logging.debug(self.name+" exited")
-=======
         self.set_path(os.path.normpath(path))
         self.update_keymap()
 
     def get_return_value(self):
->>>>>>> ddad30a7
         return self.path_chosen
 
     @to_be_foreground
@@ -153,25 +131,19 @@
 
     #@to_be_foreground
     def goto_dir(self, dir):
+        dir = os.path.normpath(dir)
         self.menu_pointers[self.path] = self.pointer
-        dir = os.path.normpath(dir)
-<<<<<<< HEAD
-        self.path = dir
-        self.name = "PathPicker-{}".format(self.path)
-        self.set_contents([])
+        self.set_path(dir)
         if self.path in self.menu_pointers:
             pointer = self.menu_pointers[self.path]
             #If parent directory changed contents while we were browsing child directory, the count will be different
             #So, a quick check
-            if pointer >= len(self._contents):
-                self.pointer = len(self._contents)-1
+            if pointer >= len(self.contents):
+                self.pointer = len(self.contents)-1
             else:
                 self.pointer = pointer
         else:
             self.pointer = 0
-=======
-        self.set_path(dir)
->>>>>>> ddad30a7
         self.refresh()
 
     #@to_be_foreground
