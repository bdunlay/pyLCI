--- conflicted
+++ resolved
@@ -9,17 +9,12 @@
 from time import sleep
 from subprocess import call
 
-<<<<<<< HEAD
-def start_io():
-    print("Starting IO drivers.")
-=======
 level = logging.INFO
 
 logging.basicConfig(level=level)
 
 def start_io()
     logging.info("Starting IO drivers.")
->>>>>>> 7773a283
     global listener
     global screen
     listener = input.listener
