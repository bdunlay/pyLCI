--- conflicted
+++ resolved
@@ -17,7 +17,6 @@
 #Folder name - to store the saved reports
 report_dir = "reports"
 
-<<<<<<< HEAD
 #Ports for "unsafe ports" heuristics
 #Taken mostly from Wikipedia: https://en.wikipedia.org/wiki/List_of_TCP_and_UDP_port_numbers
 #Can lookup info here, too: http://www.speedguide.net/port.php?port=$PORT_NUM
@@ -35,10 +34,7 @@
                    ["Misc",                "19,502",                       False]]
                    
 
-#Figuring out where the Python module 
-=======
 #Figuring out the path of the app folder - not that simple
->>>>>>> 306397bd
 current_module_path = os.path.dirname(sys.modules[__name__].__file__)
 if report_dir not in os.listdir(current_module_path):
     os.mkdir(os.path.join(current_module_path, report_dir))
